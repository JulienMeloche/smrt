# coding: utf-8

"""
The results of RT Solver are hold by the :py:class:`Result` class. This class provides several functions
to access to the Stokes Vector and Muller matrix in a simple way. Most notable ones are :py:meth:`Result.TbV` and :py:meth:`Result.TbH`
for the passive mode calculations and :py:meth:`Result.sigmaHH` and :py:meth:`Result.sigmaVV`. :py:meth:`Result.to_dataframe` is also
very convenient for the sensors with a channel map (all specific satellite sensors have such a map,
only generic sensors as :py:meth:`smrt.sensor_list.active` and :py:meth:`smrt.sensor_list.passive` does not provide a map by default).

In addition, the RT Solver stores some information in Result.other_data. Currently this includes the effective_permittivity,
ks and ka for each layer. The data are accessed directly with e.g. result.other_data['ks'].

To save results of calculations in a file, simply use the pickle module or other serialization schemes. We may provide a unified and
inter-operable solution in the future.

Under the hood, :py:class:`Result` uses xarray module which provides multi-dimensional array with explicit, named, dimensions. Here the
common dimensions are frequency, polarization, polarization_inc, theta_inc, theta, and phi. They are created by the RT Solver. The interest
of using named dimension is that slice of the xarray (i.e. results) can be selected based on the dimension name whereas with numpy the order
of the dimensions matters. Because this is very convenient, users may be interested in adding other dimensions specific to their context such
as time, longitude, latitude, points, ... To do so, :py:meth:`smrt.core.model.Model.run` accepts a list of snowpack and optionally
the parameter `snowpack_dimension` is used to specify the name and values of the new dimension to build.

Example::

    times = [datetime(2012, 1, 1), datetime(2012, 1, 5), , datetime(2012, 1, 10)]
    snowpacks = [snowpack_1jan, snowpack_5jan, snowpack_10jan]

    res = model.run(sensor, snowpacks, snowpack_dimension=('time', times))

The `res` variable is a :py:class:`Result` instance, so that for all the methods of this class that can be called, they will return a timeseries.
For instance result.TbV(theta=53) returns a time-series of brightness temperature at V polarization and 53° incidence angle and the following code
plots this timeseries::

    plot(times, result.TbV(theta=53))
    
"""

# Stdlib import

import numpy as np
import xarray as xr
import pandas as pd
from smrt.utils import dB
from smrt.core.error import SMRTError
from smrt.core import lib


def open_result(filename):
    """
    Reads a result save to disk. See :py:meth:`Result.save` method.
    """
    data = xr.open_dataarray(filename, autoclose=True)

    #  argh... need to convert polarization in unicode!
    for d in data.dims:
        if d.startswith("polarization"):
            data[d] = data[d].astype("U1")

    mode = getattr(data.attrs, "mode", None)
    if (mode is None) or (mode not in "AP"):
        # guess the mode
        if "theta_inc" in data.coords:
            mode = "A"
        else:
            mode = "P"

    return make_result(mode, data)


def make_result(sensor, *args, **kwargs):
    """
    Creates an active or passive result object according to the mode
    """

    if sensor.mode == "A":
        return ActiveResult(*args, channel_map=sensor.channel_map, **kwargs)
    else:
        return PassiveResult(*args, channel_map=sensor.channel_map, **kwargs)


class Result(object):
    """
    Contains the results of a/many computations and provides convenience functions to access these results
    """

    def __init__(self, intensity, coords=None, channel_map=None, other_data={}, mother_df=None):
        """
        Constructs results array with the given intensity array (numpy array or xarray) and dimensions if numpy array is given
        """
        super().__init__()

        if isinstance(intensity, xr.DataArray):
            self.data = intensity
        else:
            self.data = xr.DataArray(intensity, coords)

        for d in other_data.values():
            assert isinstance(d, xr.DataArray)  # this is emitter responsability to precise the coordinates
        self.other_data = other_data

        # a dataframe can be provided and will be merged with the results when using return_as_dataframe or to_dataframe
        self.mother_df = mother_df

        if hasattr(self, "mode"):
            self.data.attrs["mode"] = self.mode
        else:
            raise SMRTError(
                "Result base class is abstract, uses a subclass instead. The subclass must define the 'mode' attribute"
            )

        self.channel_map = channel_map or dict()

    @property
    def coords(self):
        """
        Returns the coordinates of the result (theta, frequency, ...). Note that the coordinates are also result attribute,
        so result.frequency works (and so on for all the coordinates).
        """
        return self.data.coords

    def __getattr__(self, attr):
        if attr != "data" and attr in self.data.coords:
            return self.data.coords[attr]
        else:
            raise AttributeError("AttributeError: '%s' object has no attribute '%s'" % (type(self), attr))

    def save(self, filename):
        """
        Saves a result to disk. Under the hood, this is a netCDF file produced by xarray (http://xarray.pydata.org/en/stable/io.html).
        """
        self.data.to_netcdf(filename)

    def sel_data(self, channel=None, **kwargs):
        raise NotImplementedError("must be implemented in a subclass")

    def return_as_dataframe(self, name, channel_axis=None, **kwargs):
        # is to be called from child classes called to_dataframe

        def xr_to_dataframe(x, name):
            # workaround for when the resulting array has no dims anymore
            if x.dims:
                return x.to_dataframe(name=name)
            else:
                return pd.DataFrame([float(x)], columns=[name])

        if channel_axis in ["column", "index"]:
            if not self.channel_map:
                raise SMRTError("No channel information is given in the result. Unable to index the result by channel.")

            # concat the dataframe obtained for each channel
            df = pd.concat(
                [xr_to_dataframe(self.sel_data(channel=ch, **kwargs), name=ch) for ch in self.channel_map],
                axis=1,
                join="inner",
            )

            if channel_axis == "index":
                droplevel = (
                    not df.index.name and len(df.index) == 1 and df.index[0] == 0
                )  # this is our added index, remove it
                df = df.stack()
                if isinstance(df, pd.Series):
                    df = pd.DataFrame(df, columns=[name])

                df.index.set_names("channel", level=-1)
                if droplevel:
                    df = df.droplevel(0)
        elif channel_axis is None:
            df = xr_to_dataframe(self.sel_data(**kwargs), name=name)
        else:
            raise SMRTError('channel_axis argument must be None, "column" or "index"')

        if self.mother_df is not None:
            if channel_axis == "column":
                # join without alignment. We assume both have the same order. In principle this is the case with model.py
                df = df.reset_index(drop=True).join(self.mother_df.reset_index(drop=True))
                df.index = self.mother_df.index
            elif channel_axis is None:
                # df is multiindex by construction
                assert isinstance(df.index, pd.MultiIndex)
                # join, assuming the index is unique # add a check
                if not self.mother_df.index.is_unique:
                    raise SMRTError(
                        "The index of the snowpack DataFrame in input of Model.run "
                        "must be unique for calling to_dataframe. "
                        "The index is used to join the result and original DataFrame."
                    )
                name = self.mother_df.index.names
                if name[0] is None:
                    # give a name to the mother_df for the join
                    name = df.index.names[0]
                    if name in df.columns:
                        raise SMRTError(
                            "The index of the snowpack DataFrame in input of Model.run "
                            "shall be named to avoid naming conflict in to_dataframe."
                        )
                    mother_df = self.mother_df.copy()
                    mother_df.index.name = name
                else:
                    mother_df = self.mother_df

                df = df.reset_index().join(mother_df, on=name).set_index(df.index.names)

            # silently ignore the case with channel_axis='index'. It is not clear what should be done but most probably nothing.
            # for this reason, we don't any raise exception or warning.

            # warnings("running a model with a pandas DataFrame snowpack (or Series) and calling to_dataframe with channel_axis='index' "
            #             "is ambiguous / not implemented. The result is returned without joining with the snowpack DataFrame.")

        return df

    def to_series(self, **kwargs):
        """
        Returns the result as a series with the channels defined in the sensor as index.
        This requires that the sensor has declared a channel list.
        """
        return self.return_as_dataframe("out", channel_axis="column", **kwargs).iloc[0]

    def optical_depth(self):
        """
        Returns the optical depth of each layer tau = ke * thickness, where ke = ka + ks calculated for each layer.
        This is useful to assess the e-folding depth (aka penetration depth), neglecting the layer transmittance.

        For instance the direct incoming radiation (in active mode) or the radiation emanating directly (in passive
        mode) can be estimated as::

            intensity = np.exp(-result.optical_depth().cumsum('layer'))
        """
        if "ka" not in self.other_data or "ks" not in self.other_data:
            raise SMRTError("optical_depth requires that the RT solver provides ka, ks and thickness.")

        ke = self.other_data["ka"] + self.other_data["ks"]
        return ke * self.other_data["thickness"]

    def single_scattering_albedo(self):
        """
        Returns the single scattering albedo of each layer: ssalb = ks / (ks + ka). This is useful to assess if
        multiple scattering is significant (e.g. if ssalb > 0.2).
        """
        if "ka" not in self.other_data or "ks" not in self.other_data:
            raise SMRTError("single_scattering_albedo requires that the RT solver provides ka and ks.")

        return self.other_data["ks"] / (self.other_data["ka"] + self.other_data["ks"])


class PassiveResult(Result):
    mode = "P"

    def sel_data(self, channel=None, **kwargs):
        # this function allows selection as xarray.DataArray.sel and in addition by channel if a channel_map is defined.

        # ffilter the variables of channel_map[channel] that are effectively in self.data.dims
        # and apply them to the selector sel in addition to kwargs

        if channel is not None:
            kwargs.update({k: v for k, v in self.channel_map[channel].items() if k in self.data.dims})

        return self.data.sel(drop=True, **kwargs)

    def Tb(self, channel=None, **kwargs):
        """
        Return brightness temperature. Any parameter can be added to slice the results (e.g. frequency=37e9 or polarization='V').
        See xarray slicing with sel method (to document). It is also posisble to select by channel if the sensor has a channel_map.

        Args:
            channel: channel to select
            \\**kwargs: any parameter to slice the results.
        """
        return _strongsqueeze(self.sel_data(channel=channel, **kwargs))

    def Tb_as_dataframe(self, channel_axis=None, **kwargs):
        """
        See :py:meth:`PassiveResult`.to_dataframe
        """

        return self.to_dataframe(channel_axis=None, **kwargs)

    def to_dataframe(self, channel_axis="auto", **kwargs):
        """
        Returns brightness temperature as a pandas.DataFrame. Any parameter can be added to slice the results
        (e.g. frequency=37e9 or polarization='V'). See xarray slicing with sel method (to document).
        In addition channel_axis controls the format of the output. If set to None, the DataFrame has a multi-index with all the
        dimensions (frequency, polarization, ...).
        If channel_axis is set to "column", and if the sensor has a channel map, the channels are
        in columns and the other dimensions are in index. If set to "index", the channel are in index with all the other dimensions.

        The most conviennent is probably channel_axis="column" while channel_axis=None (default) contains all the data even those
        not corresponding to a channel and applies to any sensor even those without channel_map. If set to "auto",
        the channel_axis is "column" if the channel map exit, otherwise is None.

        Args:
            channel_axis: controls whether to use the sensor channel or not and if yes, as a column or index.
        """
        if channel_axis == "auto":
            channel_axis = "column" if self.channel_map else None

        return super().return_as_dataframe(name="Tb", channel_axis=channel_axis, **kwargs)

    def TbV(self, **kwargs):
        """
        Returns V polarization. Any parameter can be added to slice the results (e.g. frequency=37e9).
        See xarray slicing with sel method (to document)
        """
        return _strongsqueeze(self.data.sel(polarization="V", **kwargs))

    def TbH(self, **kwargs):
        """
        Returns H polarization. Any parameter can be added to slice the results (e.g. frequency=37e9).
        See xarray slicing with sel method (to document)
        """
        return _strongsqueeze(self.data.sel(polarization="H", **kwargs))

    def polarization_ratio(self, ratio="H_V", **kwargs):
        """
        Returns polarization ratio. Any parameter can be added to slice the results (e.g. frequency=37e9).
        See xarray slicing with sel method (to document)
        """
        return _strongsqueeze(
            self.data.sel(polarization=ratio[0], **kwargs) / self.data.sel(polarization=ratio[-1], **kwargs)
        )


class ActiveResult(Result):
    mode = "A"

    def sel_data(self, channel=None, return_backscatter=False, **kwargs):
        # this function allows selection as xarray.DataArray.sel and in addition by channel if a channel_map is defined.

        # ffilter the variables of channel_map[channel] that are effectively in self.data.dims
        # and apply them to the selector sel in addition to kwargs

        if channel is not None:
            kwargs.update({k: v for k, v in self.channel_map[channel].items() if k in self.data.dims})

        if return_backscatter:
            # get theta
            theta = kwargs.pop("theta", None)
            theta_inc = kwargs.pop("theta_inc", None)

            if theta is not None and theta_inc is not None:
                if not np.all(theta_inc == theta):
                    raise SMRTError("theta and theta_inc must be the same when returning backscatter")

            if theta is None:
                theta = theta_inc

            if theta is None:
                theta = self.data.theta_inc

            def select_theta(x, theta, **kwargs):
                # select by theta and deal with cases where theta is in the coords or not
                if "theta" in x.coords:
                    return x.sel(theta=theta, theta_inc=theta, **kwargs)
                else:
                    return x.sel(theta_inc=theta, **kwargs)

            if lib.is_sequence(theta):
                # now select all the theta if it is a sequence
                x = xr.concat(
                    [select_theta(self.data, t, drop=True, **kwargs) for t in theta], pd.Index(theta, name="theta_inc")
                )
            else:
                x = select_theta(self.data, theta, drop=True, **kwargs)

        else:
            x = self.data.sel(drop=True, **kwargs)

        if return_backscatter:
            x = (4 * np.pi * np.cos(np.deg2rad(theta))) * x
            return dB(x) if return_backscatter == "dB" else x
        else:
            return x

    def sigma(self, channel=None, **kwargs):
        """
        Returns backscattering coefficient. Any parameter can be added to slice the results (e.g. frequency=37e9 or polarization='V').
        See xarray slicing with sel method (to document). It is also posisble to select by channel if the sensor has a channel_map.

        Args:
        channel: channel to select
        \\**kwargs: any parameter to slice the results.
        """

        return _strongsqueeze(self.sel_data(channel=channel, return_backscatter="natural", **kwargs))

    def sigma_dB(self, channel=None, **kwargs):
        """
        Returns backscattering coefficient. Any parameter can be added to slice the results (e.g. frequency=37e9,
        polarization_inc='V', polarization='V'). See xarray slicing with sel method (to document)
        """

        return _strongsqueeze(self.sel_data(channel=channel, return_backscatter="dB", **kwargs))

    def sigma_as_dataframe(self, channel_axis=None, **kwargs):
        """
        Returns backscattering coefficient as a pandas.DataFrame. Any parameter can be added to slice the results
        (e.g. frequency=37e9 or polarization='V'). See xarray slicing with sel method (to document).
        In addition channel_axis controls the format of the output. If set to None, the DataFrame has a multi-index formed with all the
        dimensions (frequency, polarization, ...).
        If channel_axis is set to "column", and if the sensor has named channels (channel_map in SMRT wording), the channel are
        in columns and the other dimensions are in index. If set to "index", the channel are in index with all the other dimensions.

        The most conviennent is probably channel_axis="column" while channel_axis=None (default) contains all the data even those
        not corresponding to a channel and applies to any sensor even those without channel_map.

        Args:
            channel_axis: controls whether to use the sensor channel or not and if yes, as a column or index.
        """

        return super().return_as_dataframe(
            name="sigma", channel_axis=channel_axis, return_backscatter="natural", **kwargs
        )

    def sigma_dB_as_dataframe(self, channel_axis=None, **kwargs):
        """
        See :py:meth:`ActiveResult`.to_dataframe
        """
        return self.to_dataframe(channel_axis=channel_axis, **kwargs)

    def to_dataframe(self, channel_axis=None, **kwargs):
        """
        Return backscattering coefficient in dB as a pandas.DataFrame. Any parameter can be added to slice the results
        (e.g. frequency=37e9 or polarization='V'). See xarray slicing with sel method (to document).
        In addition channel_axis controls the format of the output. If set to None, the DataFrame has a multi-index with all the
        dimensions (frequency, polarization, ...).
        If channel_axis is set to "column", and if the sensor has named channels (channel_map in SMRT wording), the channel are
        in columns and the other dimensions are in index. If set to "index", the channel are in index with all the other dimensions.

        If channel_axis is set to "column", and if the sensor has a channel map, the channels are
        in columns and the other dimensions are in index. If set to "index", the channel are in index with all the other dimensions.

        The most conviennent is probably channel_axis="column" while channel_axis=None (default) contains all the data even those
        not corresponding to a channel and applies to any sensor even those without channel_map. If set to "auto",
        the channel_axis is "column" if the channel map exit, otherwise is None.

        Args:
            channel_axis: controls whether to use the sensor channel or not and if yes, as a column or index.
        """
        if channel_axis == "auto":
            channel_axis = "column" if self.channel_map else None
        return super().return_as_dataframe(name="sigma", channel_axis=channel_axis, return_backscatter="dB", **kwargs)

    def to_series(self, **kwargs):
        """
        Returns backscattering coefficients in dB as a series with the channels defined in the sensor as index.
        This requires that the sensor has declared a channel list.
        """
        return super().to_series(return_backscatter="dB", **kwargs)

    def sigmaVV(self, **kwargs):
        """
        Returns VV backscattering coefficient. Any parameter can be added to slice the results (e.g. frequency=37e9).
        See xarray slicing with sel method (to document)
        """
        return self.sigma(polarization_inc="V", polarization="V", **kwargs)

    def sigmaVV_dB(self, **kwargs):
        """
        Returns VV backscattering coefficient in dB. Any parameter can be added to slice the results (e.g. frequency=37e9).
        See xarray slicing with sel method (to document)
        """
        return dB(self.sigmaVV(**kwargs))

    def sigmaHH(self, **kwargs):
        """
        Returns HH backscattering coefficient. Any parameter can be added to slice the results (e.g. frequency=37e9).
        See xarray slicing with sel method (to document)
        """
        return self.sigma(polarization_inc="H", polarization="H", **kwargs)

    def sigmaHH_dB(self, **kwargs):
        """
        Returns HH backscattering coefficient in dB. Any parameter can be added to slice the results (e.g. frequency=37e9).
        See xarray slicing with sel method (to document)
        """
        return dB(self.sigmaHH(**kwargs))

    def sigmaHV(self, **kwargs):
        """
        Returns HV backscattering coefficient. Any parameter can be added to slice the results (e.g. frequency=37e9).
        See xarray slicing with sel method (to document)
        """
        return self.sigma(polarization_inc="H", polarization="V", **kwargs)

    def sigmaHV_dB(self, **kwargs):
        """
        Returns HV backscattering coefficient in dB. Any parameter can be added to slice the results (e.g. frequency=37e9).
        See xarray slicing with sel method (to document)
        """
        return dB(self.sigmaHV(**kwargs))

    def sigmaVH(self, **kwargs):
        """
        Return VH backscattering coefficient. Any parameter can be added to slice the results (e.g. frequency=37e9).
        See xarray slicing with sel method (to document)"""
        return self.sigma(polarization_inc="V", polarization="H", **kwargs)

    def sigmaVH_dB(self, **kwargs):
        """Returns VH backscattering coefficient in dB. Any parameter can be added to slice the results (e.g. frequency=37e9).
        See xarray slicing with sel method (to document)
        """
        return dB(self.sigmaVH(**kwargs))

    # def groupby(self, variable):
    #    """iterated over a given variable. Variable is typically frequency, theta, polarization or snowpack"""
    #
    #    return ResultGroup(self.data.groupby(variable))
    #    #for x, data in self.data.groupby(variable):
    #    #    yield Result(data)


class AltimetryResult(ActiveResult):
    def delay_doppler_map(self, **kwargs):
<<<<<<< HEAD
        """
        Returns the delay Doppler map
        """
        assert "fdoppler" in self.data.dims
=======
        """Return the delay Doppler map"""
        assert "doppler_frequency" in self.data.dims
>>>>>>> b16ed28f
        return self.sigma(**kwargs)

    def waveform(self, **kwargs):
        """
        Returns the waveform.

        For simulations with return_contributions, this function returns the total only by default. Use explicit
        contribution="all"" to get all the contributions or contribution='...' to access each contribution.

        Args:
            **kwargs: any dimension to select. See xarray.DataArray.sel.
        """

        if ("contribution" in kwargs):
            if kwargs["contribution"] == "all":
                del kwargs["contribution"]
        else:
            if("contribution" in self.data.dims):
                kwargs["contribution"] = "total"

        wf = self.sigma(**kwargs)

        if "doppler_frequency" in self.data.dims:
            wf = self.sigma(**kwargs).sum(dim="doppler_frequency")

        return wf

    def contributions(self):
        """
        Returns the list of the contribution dimension. Raise an exception if the contribution does not exist.
        """
        return self.data.contribution.values


# DON'T ERASE THIS, this is not needed at this stage but could be.
# This is ResultGroup is inspired from xarray, itself being inspired from pandas
# There is probably a few rough corner, but it works.
# The idea is to have the syntax: result.groupby(variabletoselect).methodinresult
# to work. For this we implement the apply method which work with any function
# and make it work with method from the Result class (or any class that).
# The injection of method is autmatic, only the name of function to inject is manual (whitelist principle)
#

# class ResultGroup(object):

#     def __init__(self, group):
#         self.group = group

#     def __iter__(self):
#         return iter(self.group)

#     def apply(self, func, **kwargs):
#         """Apply a function over each result in the group and concatenate them
#         together into a new array.

#         **kwargs
#             Used to call `func(ar, **kwargs)` for each result.
#         """

#         # apply func with optional argument to every xarray. Return a list... is the best ?
#         return [func(Result(data), **kwargs) for i, data in self.group]

#     @classmethod
#     def _apply_method(cls, func):
#         # return a method that execute apply to the function func.
#         def wrapped_func(self, **kwargs):
#             return self.apply(func, **kwargs)
#         return wrapped_func


# # inject apply method
# def inject_apply_methods(cls, methods):
#     for name in methods:
#         func = cls._apply_method(getattr(Result, name))
#         func.__name__ = name
#         #func.__doc__ = _REDUCE_DOCSTRING_TEMPLATE.format(
#         #    name=name, cls=cls.__name__,
#         #    extra_args=cls._reduce_extra_args_docstring)
#         setattr(cls, name, func)
#
# inject_apply_methods(ResultGroup, ['TbV', 'TbH', 'polarization_ratio', 'sigmaVV', 'sigmaHH', 'sigmaHV', 'sigmaVH'])
# END OF DON'T ERASE


def concat_results(result_list, coord):
    """
    Concatenates several results from :py:meth:`smrt.core.model.Model.run` (of type :py:class:`Result`) into a single result
    (of type :py:class:`Result`). This extends the number of dimension in the xarray hold by the instance. The new dimension
    is specified with coord

    Args:
        result_list: list of results returned by :py:meth:`smrt.core.model.Model.run` or other functions.
        coord: a tuple (dimension_name, dimension_values) for the new dimension. Dimension_values must be a sequence or
        array with the same length as result_list.

    Returns: 
        :py:class:`Result` instance
    """

    if isinstance(coord, tuple):
        dim_name, dim_value = coord

        index = pd.Index(dim_value, name=dim_name)
    elif isinstance(coord, pd.Index):
        index = coord
        if index.name is None:
            index.name = "snowpack_index"  # hope this will not conflict with an existing column
    else:
        raise SMRTError("unknown type for the coord argument")

    ResultClass = type(result_list[0])
    if not all([type(result) == ResultClass for result in result_list]):
        raise SMRTError("The results are not all of the same type")

    # channel_map ?
    if any((res.channel_map != result_list[0].channel_map for res in result_list)):
        assert isinstance(coord, tuple)
        # different channel maps, it means we have different sensors. Merge de sensor maps.
        channel_map = {
            ch: dict(**r.channel_map[ch], dim_name=dv) for r, dv in zip(result_list, dim_value) for ch in r.channel_map
        }
    else:
        # all the channel maps are the same
        channel_map = result_list[0].channel_map

    data = xr.concat([result.data for result in result_list], index)
    other_data = {
        v: xr.concat([result.other_data[v] for result in result_list], index) for v in result_list[0].other_data
    }

    return ResultClass(data, channel_map=channel_map, other_data=other_data)


def _strongsqueeze(x):
    # TODO improve this to be optional using a global or a Result attribute...

    x = x.squeeze()
    if x.size == 1:
        return float(x)
    else:
        return x<|MERGE_RESOLUTION|>--- conflicted
+++ resolved
@@ -511,15 +511,10 @@
 
 class AltimetryResult(ActiveResult):
     def delay_doppler_map(self, **kwargs):
-<<<<<<< HEAD
         """
         Returns the delay Doppler map
         """
-        assert "fdoppler" in self.data.dims
-=======
-        """Return the delay Doppler map"""
         assert "doppler_frequency" in self.data.dims
->>>>>>> b16ed28f
         return self.sigma(**kwargs)
 
     def waveform(self, **kwargs):
