# coding: utf-8

<<<<<<< HEAD
"""Compute scattering with the Strong-Contrast Expansion (SCE) from Torquato and Kom 2021.
This SCE is the quasi-static version, called "local approximation" in Torquato and "short range" in Tsang's books.
=======
"""Compute scattering with the the Strong-Contrast Expansion (SCE) from Torquato and Kom 2021
This SCE is the quasi-static version, called "local approximation" in Torquato and "short range" in Tsang's books
>>>>>>> bea4566b
It applies to low frequency or small scatterers.
Because of this assumption, local and non-local are undistinguishable, so that Rechtmans and Torquato, 2008
also provides a good reference for this implementation.
"""

# Stdlib import

# other import

# local import
from smrt.permittivity.generic_mixing_formula import maxwell_garnett_for_spheres
from .common import AdjustableEffectivePermittivityMixin, derived_EMModel
from .sce_common import SCEBase

#
# For developers: all emmodel must implement the `effective_permittivity`, `ke` and `phase` functions with the same arguments as here
# initialisation and precomputation can be done in the prepare method that is called only once for each layer whereas
# phase, ke and effective_permittivity can be called several times.
#


def derived_SCETK21_ShortRange(effective_permittivity_model):
    """Return a new SCE_ShortRange model with variant from the default SCE_ShortRange.

    Args:
        effective_permittivity_model: Permittivity mixing formula.

    Returns:
        class: A new class inheriting from SCE_ShortRange but with patched methods.
    """

    return derived_EMModel(SCETK21_ShortRange, effective_permittivity_model)


class SCETK21_ShortRange(AdjustableEffectivePermittivityMixin, SCEBase):

    """
    To be documented.
    """

    # default effective_permittivity_model is maxwell_garnett according to the SCE theory
    effective_permittivity_model = staticmethod(maxwell_garnett_for_spheres)

    def __init__(self, sensor, layer, scaled=True):

        super().__init__(sensor, layer, local=True, symmetrical=False, scaled=scaled)
<|MERGE_RESOLUTION|>--- conflicted
+++ resolved
@@ -1,55 +1,51 @@
-# coding: utf-8
-
-<<<<<<< HEAD
-"""Compute scattering with the Strong-Contrast Expansion (SCE) from Torquato and Kom 2021.
-This SCE is the quasi-static version, called "local approximation" in Torquato and "short range" in Tsang's books.
-=======
-"""Compute scattering with the the Strong-Contrast Expansion (SCE) from Torquato and Kom 2021
-This SCE is the quasi-static version, called "local approximation" in Torquato and "short range" in Tsang's books
->>>>>>> bea4566b
-It applies to low frequency or small scatterers.
-Because of this assumption, local and non-local are undistinguishable, so that Rechtmans and Torquato, 2008
-also provides a good reference for this implementation.
-"""
-
-# Stdlib import
-
-# other import
-
-# local import
-from smrt.permittivity.generic_mixing_formula import maxwell_garnett_for_spheres
-from .common import AdjustableEffectivePermittivityMixin, derived_EMModel
-from .sce_common import SCEBase
-
-#
-# For developers: all emmodel must implement the `effective_permittivity`, `ke` and `phase` functions with the same arguments as here
-# initialisation and precomputation can be done in the prepare method that is called only once for each layer whereas
-# phase, ke and effective_permittivity can be called several times.
-#
-
-
-def derived_SCETK21_ShortRange(effective_permittivity_model):
-    """Return a new SCE_ShortRange model with variant from the default SCE_ShortRange.
-
-    Args:
-        effective_permittivity_model: Permittivity mixing formula.
-
-    Returns:
-        class: A new class inheriting from SCE_ShortRange but with patched methods.
-    """
-
-    return derived_EMModel(SCETK21_ShortRange, effective_permittivity_model)
-
-
-class SCETK21_ShortRange(AdjustableEffectivePermittivityMixin, SCEBase):
-
-    """
-    To be documented.
-    """
-
-    # default effective_permittivity_model is maxwell_garnett according to the SCE theory
-    effective_permittivity_model = staticmethod(maxwell_garnett_for_spheres)
-
-    def __init__(self, sensor, layer, scaled=True):
-
-        super().__init__(sensor, layer, local=True, symmetrical=False, scaled=scaled)
+# coding: utf-8
+
+"""
+Computes scattering with the Strong-Contrast Expansion (SCE) from Torquato and Kom 2021.
+This SCE is the quasi-static version, called "local approximation" in Torquato and "short range" in Tsang's books.
+It applies to low frequency or small scatterers.
+Because of this assumption, local and non-local are undistinguishable, so that Rechtmans and Torquato, 2008
+also provides a good reference for this implementation.
+"""
+
+# Stdlib import
+
+# other import
+
+# local import
+from smrt.permittivity.generic_mixing_formula import maxwell_garnett_for_spheres
+from .common import AdjustableEffectivePermittivityMixin, derived_EMModel
+from .sce_common import SCEBase
+
+#
+# For developers: all emmodel must implement the `effective_permittivity`, `ke` and `phase` functions with the same arguments as here
+# initialisation and precomputation can be done in the prepare method that is called only once for each layer whereas
+# phase, ke and effective_permittivity can be called several times.
+#
+
+
+def derived_SCETK21_ShortRange(effective_permittivity_model):
+    """Return a new SCE_ShortRange model with variant from the default SCE_ShortRange.
+
+    Args:
+        effective_permittivity_model: Permittivity mixing formula.
+
+    Returns:
+        class: A new class inheriting from SCE_ShortRange but with patched methods.
+    """
+
+    return derived_EMModel(SCETK21_ShortRange, effective_permittivity_model)
+
+
+class SCETK21_ShortRange(AdjustableEffectivePermittivityMixin, SCEBase):
+
+    """
+    To be documented.
+    """
+
+    # default effective_permittivity_model is maxwell_garnett according to the SCE theory
+    effective_permittivity_model = staticmethod(maxwell_garnett_for_spheres)
+
+    def __init__(self, sensor, layer, scaled=True):
+
+        super().__init__(sensor, layer, local=True, symmetrical=False, scaled=scaled)