# coding: utf-8
<<<<<<< HEAD
"""
Computes scattering with the symmetrized version of the Strong-Contrast Expansion (SCE) from Torquato and Kom 2021 
=======

"""Compute scattering with the symmetrized  version of the Strong-Contrast Expansion (SCE) from Torquato and Kom 2021
>>>>>>> bea4566b
under the non-local approximation, a.k.a long range in Tsang's books. The truncation of the series is at second order.
"""

# Stdlib import

# other import

# local import
from smrt.permittivity.generic_mixing_formula import polder_van_santen
from .common import AdjustableEffectivePermittivityMixin, derived_EMModel
from .sce_common import SCEBase


#
# For developers: all emmodel must implement the `effective_permittivity`, `ke` and `phase` functions with the same arguments as here
# initialisation and precomputation can be done in the prepare method that is called only once for each layer whereas
# phase, ke and effective_permittivity can be called several times.
#


def derived_SymSCETK21(effective_permittivity_model):
    """
    Returns a new SymSCE model with variant from the default SymSCE.

    Args:
        effective_permittivity_model: Permittivity mixing formula.

    Returns:
        class: A new class inheriting from SymSCE but with patched methods.
    """

    return derived_EMModel(SymSCETK21, effective_permittivity_model)


class SymSCETK21(AdjustableEffectivePermittivityMixin, SCEBase):

    effective_permittivity_model = staticmethod(polder_van_santen)

    def __init__(self, sensor, layer, scaled=True):

        super().__init__(sensor, layer, local=False, symmetrical=True, scaled=scaled)
<|MERGE_RESOLUTION|>--- conflicted
+++ resolved
@@ -1,49 +1,44 @@
-# coding: utf-8
-<<<<<<< HEAD
-"""
-Computes scattering with the symmetrized version of the Strong-Contrast Expansion (SCE) from Torquato and Kom 2021 
-=======
-
-"""Compute scattering with the symmetrized  version of the Strong-Contrast Expansion (SCE) from Torquato and Kom 2021
->>>>>>> bea4566b
-under the non-local approximation, a.k.a long range in Tsang's books. The truncation of the series is at second order.
-"""
-
-# Stdlib import
-
-# other import
-
-# local import
-from smrt.permittivity.generic_mixing_formula import polder_van_santen
-from .common import AdjustableEffectivePermittivityMixin, derived_EMModel
-from .sce_common import SCEBase
-
-
-#
-# For developers: all emmodel must implement the `effective_permittivity`, `ke` and `phase` functions with the same arguments as here
-# initialisation and precomputation can be done in the prepare method that is called only once for each layer whereas
-# phase, ke and effective_permittivity can be called several times.
-#
-
-
-def derived_SymSCETK21(effective_permittivity_model):
-    """
-    Returns a new SymSCE model with variant from the default SymSCE.
-
-    Args:
-        effective_permittivity_model: Permittivity mixing formula.
-
-    Returns:
-        class: A new class inheriting from SymSCE but with patched methods.
-    """
-
-    return derived_EMModel(SymSCETK21, effective_permittivity_model)
-
-
-class SymSCETK21(AdjustableEffectivePermittivityMixin, SCEBase):
-
-    effective_permittivity_model = staticmethod(polder_van_santen)
-
-    def __init__(self, sensor, layer, scaled=True):
-
-        super().__init__(sensor, layer, local=False, symmetrical=True, scaled=scaled)
+# coding: utf-8
+"""
+Computes scattering with the symmetrized version of the Strong-Contrast Expansion (SCE) from Torquato and Kom 2021 
+under the non-local approximation, a.k.a long range in Tsang's books. The truncation of the series is at second order.
+"""
+
+# Stdlib import
+
+# other import
+
+# local import
+from smrt.permittivity.generic_mixing_formula import polder_van_santen
+from .common import AdjustableEffectivePermittivityMixin, derived_EMModel
+from .sce_common import SCEBase
+
+
+#
+# For developers: all emmodel must implement the `effective_permittivity`, `ke` and `phase` functions with the same arguments as here
+# initialisation and precomputation can be done in the prepare method that is called only once for each layer whereas
+# phase, ke and effective_permittivity can be called several times.
+#
+
+
+def derived_SymSCETK21(effective_permittivity_model):
+    """
+    Returns a new SymSCE model with variant from the default SymSCE.
+
+    Args:
+        effective_permittivity_model: Permittivity mixing formula.
+
+    Returns:
+        class: A new class inheriting from SymSCE but with patched methods.
+    """
+
+    return derived_EMModel(SymSCETK21, effective_permittivity_model)
+
+
+class SymSCETK21(AdjustableEffectivePermittivityMixin, SCEBase):
+
+    effective_permittivity_model = staticmethod(polder_van_santen)
+
+    def __init__(self, sensor, layer, scaled=True):
+
+        super().__init__(sensor, layer, local=False, symmetrical=True, scaled=scaled)